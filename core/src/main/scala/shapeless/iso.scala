/*
 * Copyright (c) 2012 Miles Sabin 
 *
 * Licensed under the Apache License, Version 2.0 (the "License");
 * you may not use this file except in compliance with the License.
 * You may obtain a copy of the License at
 *
 *     http://www.apache.org/licenses/LICENSE-2.0
 *
 * Unless required by applicable law or agreed to in writing, software
 * distributed under the License is distributed on an "AS IS" BASIS,
 * WITHOUT WARRANTIES OR CONDITIONS OF ANY KIND, either express or implied.
 * See the License for the specific language governing permissions and
 * limitations under the License.
 */

package shapeless

import scala.language.experimental.macros

import scala.reflect.macros.{ Context, Macro }

/**
 * Representation of an isomorphism between a type (typically a case class) and an `HList`.
 */
trait Iso[T, U] { self =>
  def to(t : T) : U
  def from(u : U) : T

  def reverse : Iso[U, T] = new Iso[U, T] {
    def to(u : U) : T = self.from(u)
    def from(t : T) : U = self.to(t)

    override def reverse = self
  }
}

trait LowPriorityIso {
  implicit def materializeIso[C, L]: Iso[C, L] = macro IsoMacros.witness[C, L]
}

object Iso extends LowPriorityIso {
  import Functions._

  implicit def identityIso[T] = new Iso[T, T] {
    def to(t : T) : T = t
    def from(t : T) : T = t
  }

  implicit def fnHListFnIso[F, L <: HList, R](implicit hl : FnHListerAux[F, L => R], unhl : FnUnHListerAux[L => R, F]) =
    new Iso[F, L => R] {
      def to(f : F) : L => R = hl(f)
      def from(l : L => R) = unhl(l)
    }
}

<<<<<<< HEAD
trait IsoMacros extends Macro {
  def witness[C: c.WeakTypeTag, L: c.WeakTypeTag]: c.Expr[Iso[C, L]] = {
    import c.universe._
    import definitions._
    import Flag._

    val tpe = c.weakTypeOf[C]
    val sym = tpe.typeSymbol

    if (!sym.isClass || !sym.asClass.isCaseClass)
      c.abort(c.enclosingPosition, s"$sym is not a case class")

    val fields = tpe.declarations.toList.collect {
      case x: TermSymbol if x.isVal && x.isCaseAccessor => x
    }

    val HNilTypeTree   = Select(Ident(TermName("shapeless")), TypeName("HNil"))
    val HNilValueTree  = Select(Ident(TermName("shapeless")), TermName("HNil"))

    val HConsTypeTree  = Select(Ident(TermName("shapeless")), TypeName("$colon$colon"))
    val HConsValueTree = Select(Ident(TermName("shapeless")), TermName("$colon$colon"))

    def mkHListType: Tree = {
      fields.map { f => TypeTree(f.typeSignatureIn(tpe)) }.foldRight(HNilTypeTree : Tree) {
        case (t, acc) => AppliedTypeTree(HConsTypeTree, List(t, acc))
      }
    }

    def mkHListValue: Tree = {
      fields.map(_.name.toString.trim).foldRight(HNilValueTree : Tree) {
        case (v, acc) => Apply(HConsValueTree, List(Select(Ident(TermName("t")), TermName(v)), acc))
      }
    }

    def mkNth(n: Int): Tree =
      Select(
        (0 until n).foldRight(Ident(TermName("u")) : Tree) {
          case (_, acc) => Select(acc, TermName("tail"))
        },
        TermName("head")
      )

    def mkCaseClassValue: Tree =
      Apply(
        Select(Ident(sym.companionSymbol), TermName("apply")),
        (0 until fields.length).map(mkNth(_)).toList
      )

    val isoSym = c.mirror.staticClass("shapeless.Iso")

    val isoClass =
      ClassDef(Modifiers(FINAL), TypeName("$anon"), List(),
        Template(
          List(AppliedTypeTree(Ident(isoSym), List(TypeTree(tpe), mkHListType))),
          emptyValDef,
          List(
            DefDef(
              Modifiers(), nme.CONSTRUCTOR, List(),
              List(List()),
              TypeTree(),
              Block(List(pendingSuperCall), Literal(Constant(())))),

            DefDef(
              Modifiers(), TermName("to"), List(),
              List(List(ValDef(Modifiers(PARAM), TermName("t"), TypeTree(tpe), EmptyTree))),
              TypeTree(),
              mkHListValue),

            DefDef(
              Modifiers(), TermName("from"), List(),
              List(List(ValDef(Modifiers(PARAM), TermName("u"), mkHListType, EmptyTree))),
              TypeTree(),
              mkCaseClassValue)
          )
        )
      )

    c.Expr[Iso[C, L]](
      Block(
        List(isoClass),
        Apply(Select(New(Ident(TypeName("$anon"))), nme.CONSTRUCTOR), List())
      )
    )
  }

  override def onInfer(tic: c.TypeInferenceContext): Unit = {
    val C = tic.unknowns(0)
    val L = tic.unknowns(1)

    import c.universe._
    import definitions._

    val TypeRef(_, _, List(caseClassTpe, _)) = tic.expectedType // Iso[Test.Foo,?]
    tic.infer(C, caseClassTpe)

    val fields = caseClassTpe.typeSymbol.typeSignatureIn(caseClassTpe).declarations.toList.collect {
      case x: TermSymbol if x.isVal && x.isCaseAccessor => x
    }

    val hnilType  =  weakTypeOf[shapeless.HNil]
    val hconsType = weakTypeOf[shapeless.::[_, _]]

    val tequiv = fields.map(_.typeSignatureIn(caseClassTpe)).foldRight(hnilType) {
      case (t, acc) => appliedType(hconsType, List(t, acc))
    }

    tic.infer(L, tequiv)
  }
}
=======
// vim: expandtab:ts=2:sw=2
>>>>>>> 44946478
<|MERGE_RESOLUTION|>--- conflicted
+++ resolved
@@ -54,7 +54,6 @@
     }
 }
 
-<<<<<<< HEAD
 trait IsoMacros extends Macro {
   def witness[C: c.WeakTypeTag, L: c.WeakTypeTag]: c.Expr[Iso[C, L]] = {
     import c.universe._
@@ -163,7 +162,4 @@
 
     tic.infer(L, tequiv)
   }
-}
-=======
-// vim: expandtab:ts=2:sw=2
->>>>>>> 44946478
+}