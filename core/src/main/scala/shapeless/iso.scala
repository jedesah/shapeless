/*
 * Copyright (c) 2012-13 Miles Sabin 
 *
 * Licensed under the Apache License, Version 2.0 (the "License");
 * you may not use this file except in compliance with the License.
 * You may obtain a copy of the License at
 *
 *     http://www.apache.org/licenses/LICENSE-2.0
 *
 * Unless required by applicable law or agreed to in writing, software
 * distributed under the License is distributed on an "AS IS" BASIS,
 * WITHOUT WARRANTIES OR CONDITIONS OF ANY KIND, either express or implied.
 * See the License for the specific language governing permissions and
 * limitations under the License.
 */

package shapeless

import scala.language.experimental.macros

import scala.reflect.macros.{ Context, Macro }

/**
 * Representation of an isomorphism between a type (typically a case class) and an `HList`.
 */
@deprecated("Use Generic, GenericAux or scalaz Iso instead", "2.0.0")
trait Iso[T, U] { self =>
  def to(t : T) : U
  def from(u : U) : T

  def reverse : Iso[U, T] = new Iso[U, T] {
    def to(u : U) : T = self.from(u)
    def from(t : T) : U = self.to(t)

    override def reverse = self
  }
}

<<<<<<< HEAD
trait LowPriorityIso {
  implicit def materializeIso[C, L]: Iso[C, L] = macro IsoMacros.witness[C, L]
}

object Iso extends LowPriorityIso {
  import Functions._

  implicit def identityIso[T] = new Iso[T, T] {
    def to(t : T) : T = t
    def from(t : T) : T = t
  }

  implicit def fnHListFnIso[F, L <: HList, R](implicit hl : FnHListerAux[F, L => R], unhl : FnUnHListerAux[L => R, F]) =
    new Iso[F, L => R] {
      def to(f : F) : L => R = hl(f)
      def from(l : L => R) = unhl(l)
    }
=======
object Iso {
  def apply[T, U](implicit iso: Iso[T, U]) = iso
  
  implicit def materializeFromGeneric[T](implicit gen: Generic[T]): Iso[T, gen.Repr] = new Iso[T, gen.Repr] {
    def to(t : T) : gen.Repr = gen.to(t)
    def from(u : gen.Repr) : T = gen.from(u)
  } 
>>>>>>> 1616fbf5
}

trait IsoMacros extends Macro {
  def witness[C: c.WeakTypeTag, L: c.WeakTypeTag]: c.Expr[Iso[C, L]] = {
    import c.universe._
    import definitions._
    import Flag._

    val tpe = c.weakTypeOf[C]
    val sym = tpe.typeSymbol

    if (!sym.isClass || !sym.asClass.isCaseClass)
      c.abort(c.enclosingPosition, s"$sym is not a case class")

    val fields = tpe.declarations.toList.collect {
      case x: TermSymbol if x.isVal && x.isCaseAccessor => x
    }

    val HNilTypeTree   = Select(Ident(TermName("shapeless")), TypeName("HNil"))
    val HNilValueTree  = Select(Ident(TermName("shapeless")), TermName("HNil"))

    val HConsTypeTree  = Select(Ident(TermName("shapeless")), TypeName("$colon$colon"))
    val HConsValueTree = Select(Ident(TermName("shapeless")), TermName("$colon$colon"))

    def mkHListType: Tree = {
      fields.map { f => TypeTree(f.typeSignatureIn(tpe)) }.foldRight(HNilTypeTree : Tree) {
        case (t, acc) => AppliedTypeTree(HConsTypeTree, List(t, acc))
      }
    }

    def mkHListValue: Tree = {
      fields.map(_.name.toString.trim).foldRight(HNilValueTree : Tree) {
        case (v, acc) => Apply(HConsValueTree, List(Select(Ident(TermName("t")), TermName(v)), acc))
      }
    }

    def mkNth(n: Int): Tree =
      Select(
        (0 until n).foldRight(Ident(TermName("u")) : Tree) {
          case (_, acc) => Select(acc, TermName("tail"))
        },
        TermName("head")
      )

    def mkCaseClassValue: Tree =
      Apply(
        Select(Ident(sym.companionSymbol), TermName("apply")),
        (0 until fields.length).map(mkNth(_)).toList
      )

    val isoSym = c.mirror.staticClass("shapeless.Iso")

    val isoClass =
      ClassDef(Modifiers(FINAL), TypeName("$anon"), List(),
        Template(
          List(AppliedTypeTree(Ident(isoSym), List(TypeTree(tpe), mkHListType))),
          emptyValDef,
          List(
            DefDef(
              Modifiers(), nme.CONSTRUCTOR, List(),
              List(List()),
              TypeTree(),
              Block(List(pendingSuperCall), Literal(Constant(())))),

            DefDef(
              Modifiers(), TermName("to"), List(),
              List(List(ValDef(Modifiers(PARAM), TermName("t"), TypeTree(tpe), EmptyTree))),
              TypeTree(),
              mkHListValue),

            DefDef(
              Modifiers(), TermName("from"), List(),
              List(List(ValDef(Modifiers(PARAM), TermName("u"), mkHListType, EmptyTree))),
              TypeTree(),
              mkCaseClassValue)
          )
        )
      )

    c.Expr[Iso[C, L]](
      Block(
        List(isoClass),
        Apply(Select(New(Ident(TypeName("$anon"))), nme.CONSTRUCTOR), List())
      )
    )
  }

  override def onInfer(tic: c.TypeInferenceContext): Unit = {
    val C = tic.unknowns(0)
    val L = tic.unknowns(1)

    import c.universe._
    import definitions._

    val TypeRef(_, _, List(caseClassTpe, _)) = tic.expectedType // Iso[Test.Foo,?]
    tic.infer(C, caseClassTpe)

    val fields = caseClassTpe.typeSymbol.typeSignatureIn(caseClassTpe).declarations.toList.collect {
      case x: TermSymbol if x.isVal && x.isCaseAccessor => x
    }

    val hnilType  =  weakTypeOf[shapeless.HNil]
    val hconsType = weakTypeOf[shapeless.::[_, _]]

    val tequiv = fields.map(_.typeSignatureIn(caseClassTpe)).foldRight(hnilType) {
      case (t, acc) => appliedType(hconsType, List(t, acc))
    }

    tic.infer(L, tequiv)
  }
}<|MERGE_RESOLUTION|>--- conflicted
+++ resolved
@@ -36,25 +36,6 @@
   }
 }
 
-<<<<<<< HEAD
-trait LowPriorityIso {
-  implicit def materializeIso[C, L]: Iso[C, L] = macro IsoMacros.witness[C, L]
-}
-
-object Iso extends LowPriorityIso {
-  import Functions._
-
-  implicit def identityIso[T] = new Iso[T, T] {
-    def to(t : T) : T = t
-    def from(t : T) : T = t
-  }
-
-  implicit def fnHListFnIso[F, L <: HList, R](implicit hl : FnHListerAux[F, L => R], unhl : FnUnHListerAux[L => R, F]) =
-    new Iso[F, L => R] {
-      def to(f : F) : L => R = hl(f)
-      def from(l : L => R) = unhl(l)
-    }
-=======
 object Iso {
   def apply[T, U](implicit iso: Iso[T, U]) = iso
   
@@ -62,115 +43,4 @@
     def to(t : T) : gen.Repr = gen.to(t)
     def from(u : gen.Repr) : T = gen.from(u)
   } 
->>>>>>> 1616fbf5
-}
-
-trait IsoMacros extends Macro {
-  def witness[C: c.WeakTypeTag, L: c.WeakTypeTag]: c.Expr[Iso[C, L]] = {
-    import c.universe._
-    import definitions._
-    import Flag._
-
-    val tpe = c.weakTypeOf[C]
-    val sym = tpe.typeSymbol
-
-    if (!sym.isClass || !sym.asClass.isCaseClass)
-      c.abort(c.enclosingPosition, s"$sym is not a case class")
-
-    val fields = tpe.declarations.toList.collect {
-      case x: TermSymbol if x.isVal && x.isCaseAccessor => x
-    }
-
-    val HNilTypeTree   = Select(Ident(TermName("shapeless")), TypeName("HNil"))
-    val HNilValueTree  = Select(Ident(TermName("shapeless")), TermName("HNil"))
-
-    val HConsTypeTree  = Select(Ident(TermName("shapeless")), TypeName("$colon$colon"))
-    val HConsValueTree = Select(Ident(TermName("shapeless")), TermName("$colon$colon"))
-
-    def mkHListType: Tree = {
-      fields.map { f => TypeTree(f.typeSignatureIn(tpe)) }.foldRight(HNilTypeTree : Tree) {
-        case (t, acc) => AppliedTypeTree(HConsTypeTree, List(t, acc))
-      }
-    }
-
-    def mkHListValue: Tree = {
-      fields.map(_.name.toString.trim).foldRight(HNilValueTree : Tree) {
-        case (v, acc) => Apply(HConsValueTree, List(Select(Ident(TermName("t")), TermName(v)), acc))
-      }
-    }
-
-    def mkNth(n: Int): Tree =
-      Select(
-        (0 until n).foldRight(Ident(TermName("u")) : Tree) {
-          case (_, acc) => Select(acc, TermName("tail"))
-        },
-        TermName("head")
-      )
-
-    def mkCaseClassValue: Tree =
-      Apply(
-        Select(Ident(sym.companionSymbol), TermName("apply")),
-        (0 until fields.length).map(mkNth(_)).toList
-      )
-
-    val isoSym = c.mirror.staticClass("shapeless.Iso")
-
-    val isoClass =
-      ClassDef(Modifiers(FINAL), TypeName("$anon"), List(),
-        Template(
-          List(AppliedTypeTree(Ident(isoSym), List(TypeTree(tpe), mkHListType))),
-          emptyValDef,
-          List(
-            DefDef(
-              Modifiers(), nme.CONSTRUCTOR, List(),
-              List(List()),
-              TypeTree(),
-              Block(List(pendingSuperCall), Literal(Constant(())))),
-
-            DefDef(
-              Modifiers(), TermName("to"), List(),
-              List(List(ValDef(Modifiers(PARAM), TermName("t"), TypeTree(tpe), EmptyTree))),
-              TypeTree(),
-              mkHListValue),
-
-            DefDef(
-              Modifiers(), TermName("from"), List(),
-              List(List(ValDef(Modifiers(PARAM), TermName("u"), mkHListType, EmptyTree))),
-              TypeTree(),
-              mkCaseClassValue)
-          )
-        )
-      )
-
-    c.Expr[Iso[C, L]](
-      Block(
-        List(isoClass),
-        Apply(Select(New(Ident(TypeName("$anon"))), nme.CONSTRUCTOR), List())
-      )
-    )
-  }
-
-  override def onInfer(tic: c.TypeInferenceContext): Unit = {
-    val C = tic.unknowns(0)
-    val L = tic.unknowns(1)
-
-    import c.universe._
-    import definitions._
-
-    val TypeRef(_, _, List(caseClassTpe, _)) = tic.expectedType // Iso[Test.Foo,?]
-    tic.infer(C, caseClassTpe)
-
-    val fields = caseClassTpe.typeSymbol.typeSignatureIn(caseClassTpe).declarations.toList.collect {
-      case x: TermSymbol if x.isVal && x.isCaseAccessor => x
-    }
-
-    val hnilType  =  weakTypeOf[shapeless.HNil]
-    val hconsType = weakTypeOf[shapeless.::[_, _]]
-
-    val tequiv = fields.map(_.typeSignatureIn(caseClassTpe)).foldRight(hnilType) {
-      case (t, acc) => appliedType(hconsType, List(t, acc))
-    }
-
-    tic.infer(L, tequiv)
-  }
 }