/*
 * Copyright (c) 2011 Miles Sabin 
 *
 * Licensed under the Apache License, Version 2.0 (the "License");
 * you may not use this file except in compliance with the License.
 * You may obtain a copy of the License at
 *
 *     http://www.apache.org/licenses/LICENSE-2.0
 *
 * Unless required by applicable law or agreed to in writing, software
 * distributed under the License is distributed on an "AS IS" BASIS,
 * WITHOUT WARRANTIES OR CONDITIONS OF ANY KIND, either express or implied.
 * See the License for the specific language governing permissions and
 * limitations under the License.
 */

import sbt._
import Keys._
import com.typesafe.sbteclipse.plugin.EclipsePlugin.{ EclipseKeys, EclipseCreateSrc }

object ShapelessBuild extends Build {
  
  override lazy val settings = super.settings :+ (
    EclipseKeys.skipParents := false
  )

  lazy val shapeless = Project(
    id = "shapeless", 
    base = file("."),
    aggregate = Seq(shapelessCore, shapelessExamples),
    settings = commonSettings ++ Seq(
      moduleName := "shapeless-root",
        
      (unmanagedSourceDirectories in Compile) := Nil,
      (unmanagedSourceDirectories in Test) := Nil,
      
      publish := (),
      publishLocal := ()
    )
  )

  lazy val shapelessCore =
    Project(
      id = "shapeless-core", 
      base = file("core"),
      settings = commonSettings ++ Publishing.settings ++ Seq(
        moduleName := "shapeless",
        
        managedSourceDirectories in Test := Nil,
        
        EclipseKeys.createSrc := EclipseCreateSrc.Default+EclipseCreateSrc.Managed,
        
        libraryDependencies ++= Seq(
          "com.novocode" % "junit-interface" % "0.7" % "test"
        ),
        
        (sourceGenerators in Compile) <+= (sourceManaged in Compile) map Boilerplate.gen,

        mappings in (Compile, packageSrc) <++=
          (sourceManaged in Compile, managedSources in Compile) map { (base, srcs) =>
            (srcs x (Path.relativeTo(base) | Path.flat))
          },
          
        mappings in (Compile, packageSrc) <++=
          (mappings in (Compile, packageSrc) in LocalProject("shapeless-examples"))
      )
    )

  lazy val shapelessMacros = Project(
    id = "shapeless-macros",
    base = file("macros"),

    settings = commonSettings
  )

  lazy val shapelessExamples = Project(
    id = "shapeless-examples",
    base = file("examples"),
    dependencies = Seq(shapelessCore, shapelessMacros),
    
    settings = commonSettings ++ Seq(
      libraryDependencies ++= Seq(
        "org.scala-lang" % "scala-compiler" % "2.10.0-SNAPSHOT",
        "com.novocode" % "junit-interface" % "0.7" % "test"
      ),

      publish := (),
      publishLocal := ()
    )
  )
  
  def commonSettings = Defaults.defaultSettings ++
    Seq(
      organization        := "com.chuusai",
      version             := "1.2.3-SNAPSHOT",
<<<<<<< HEAD
      scalaVersion        := "2.9.2",
      crossScalaVersions  := Seq("2.9.1", "2.9.1-1", "2.9.2"),
=======
      scalaVersion        := "2.10.0-SNAPSHOT",

      (unmanagedSourceDirectories in Compile) <<= (scalaSource in Compile)(Seq(_)),
      (unmanagedSourceDirectories in Test) <<= (scalaSource in Test)(Seq(_)),

      crossScalaVersions  <<= version {
        v =>
          Seq("2.10.0-M4", "2.10.0-M5") ++ (if (v.endsWith("-SNAPSHOT")) Seq("2.10.0-SNAPSHOT") else Seq())
      },
>>>>>>> 2a8127e4

      scalacOptions       := Seq(
        "-Ydependent-method-types",
        "-deprecation",
        "-unchecked"),

      resolvers           ++= Seq(
        Classpaths.typesafeSnapshots,
        "snapshots" at "https://oss.sonatype.org/content/repositories/snapshots/"
      )
    )
}<|MERGE_RESOLUTION|>--- conflicted
+++ resolved
@@ -66,21 +66,13 @@
       )
     )
 
-  lazy val shapelessMacros = Project(
-    id = "shapeless-macros",
-    base = file("macros"),
-
-    settings = commonSettings
-  )
-
   lazy val shapelessExamples = Project(
     id = "shapeless-examples",
     base = file("examples"),
-    dependencies = Seq(shapelessCore, shapelessMacros),
+    dependencies = Seq(shapelessCore),
     
     settings = commonSettings ++ Seq(
       libraryDependencies ++= Seq(
-        "org.scala-lang" % "scala-compiler" % "2.10.0-SNAPSHOT",
         "com.novocode" % "junit-interface" % "0.7" % "test"
       ),
 
@@ -93,20 +85,11 @@
     Seq(
       organization        := "com.chuusai",
       version             := "1.2.3-SNAPSHOT",
-<<<<<<< HEAD
       scalaVersion        := "2.9.2",
       crossScalaVersions  := Seq("2.9.1", "2.9.1-1", "2.9.2"),
-=======
-      scalaVersion        := "2.10.0-SNAPSHOT",
 
       (unmanagedSourceDirectories in Compile) <<= (scalaSource in Compile)(Seq(_)),
       (unmanagedSourceDirectories in Test) <<= (scalaSource in Test)(Seq(_)),
-
-      crossScalaVersions  <<= version {
-        v =>
-          Seq("2.10.0-M4", "2.10.0-M5") ++ (if (v.endsWith("-SNAPSHOT")) Seq("2.10.0-SNAPSHOT") else Seq())
-      },
->>>>>>> 2a8127e4
 
       scalacOptions       := Seq(
         "-Ydependent-method-types",
