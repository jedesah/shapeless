/*
 * Copyright (c) 2011 Miles Sabin 
 *
 * Licensed under the Apache License, Version 2.0 (the "License");
 * you may not use this file except in compliance with the License.
 * You may obtain a copy of the License at
 *
 *     http://www.apache.org/licenses/LICENSE-2.0
 *
 * Unless required by applicable law or agreed to in writing, software
 * distributed under the License is distributed on an "AS IS" BASIS,
 * WITHOUT WARRANTIES OR CONDITIONS OF ANY KIND, either express or implied.
 * See the License for the specific language governing permissions and
 * limitations under the License.
 */

import sbt._
import Keys._
import Build.data

import com.typesafe.sbteclipse.plugin.EclipsePlugin.{ EclipseKeys, EclipseCreateSrc }
import com.typesafe.sbt.osgi.SbtOsgi._

object ShapelessBuild extends Build {
  
  override lazy val settings = super.settings :+ (
    EclipseKeys.skipParents := false
  )

  lazy val shapeless = Project(
    id = "shapeless", 
    base = file("."),
    aggregate = Seq(shapelessCore, shapelessExamples),
    settings = commonSettings ++ Seq(
      moduleName := "shapeless-root",
        
      (unmanagedSourceDirectories in Compile) := Nil,
      (unmanagedSourceDirectories in Test) := Nil,
      
      publish := (),
      publishLocal := ()
    )
  )

  lazy val shapelessCore =
    Project(
      id = "shapeless-core", 
      base = file("core"),
      settings = commonSettings ++ Publishing.settings ++ osgiSettings ++ Seq(
        moduleName := "shapeless",
        
        managedSourceDirectories in Test := Nil,
        
        EclipseKeys.createSrc := EclipseCreateSrc.Default+EclipseCreateSrc.Managed,
        
        libraryDependencies <++= scalaVersion { sv =>
          Seq(
            "org.scala-lang" % "scala-compiler" % sv,
            "com.novocode" % "junit-interface" % "0.7" % "test"
        )},
        
        (sourceGenerators in Compile) <+= (sourceManaged in Compile) map Boilerplate.gen,

        mappings in (Compile, packageSrc) <++=
          (sourceManaged in Compile, managedSources in Compile) map { (base, srcs) =>
            (srcs x (Path.relativeTo(base) | Path.flat))
          },
          
        mappings in (Compile, packageSrc) <++=
          (mappings in (Compile, packageSrc) in LocalProject("shapeless-examples")),

        OsgiKeys.exportPackage := Seq("shapeless.*;version=${Bundle-Version}"),

        OsgiKeys.importPackage := Seq("""scala.*;version="$<range;[==,=+);$<@>>""""),

        OsgiKeys.additionalHeaders := Map("-removeheaders" -> "Include-Resource,Private-Package")
      )
    )

  lazy val shapelessExamples = Project(
    id = "shapeless-examples",
    base = file("examples"),
    dependencies = Seq(shapelessCore),
    
    settings = commonSettings ++ Seq(
      libraryDependencies <++= scalaVersion { sv =>
        Seq(
          "org.scala-lang" % "scala-compiler" % sv,
          "com.novocode" % "junit-interface" % "0.7" % "test"
      )},

      runAllIn(Compile),

      publish := (),
      publishLocal := ()
    )
  )
  
  lazy val runAll = TaskKey[Unit]("run-all") 
  
  def runAllIn(config: Configuration) = {
    runAll in config <<= (discoveredMainClasses in config, runner in run, fullClasspath in config, streams) map { 
      (classes, runner, cp, s) => classes.foreach(c => runner.run(c, data(cp), Seq(), s.log))
    }
  }

  def commonSettings = Defaults.defaultSettings ++
    Seq(
      organization        := "com.chuusai",
<<<<<<< HEAD
      version             := "1.2.5-SNAPSHOT",
      scalaVersion        := "2.11.0-SNAPSHOT",
=======
      version             := "2.0.0-SNAPSHOT",
      scalaVersion        := "2.10.2",
      scalaBinaryVersion  := "2.10.2",
>>>>>>> dc744a19

      (unmanagedSourceDirectories in Compile) <<= (scalaSource in Compile)(Seq(_)),
      (unmanagedSourceDirectories in Test) <<= (scalaSource in Test)(Seq(_)),

      scalacOptions       := Seq(
        "-feature",
        "-language:higherKinds",
        "-language:implicitConversions",
        "-deprecation",
        "-unchecked"),

      resolvers           ++= Seq(
        Classpaths.typesafeSnapshots,
        "snapshots" at "https://oss.sonatype.org/content/repositories/snapshots/"
      )
    )
}<|MERGE_RESOLUTION|>--- conflicted
+++ resolved
@@ -107,14 +107,8 @@
   def commonSettings = Defaults.defaultSettings ++
     Seq(
       organization        := "com.chuusai",
-<<<<<<< HEAD
-      version             := "1.2.5-SNAPSHOT",
+      version             := "2.0.0-SNAPSHOT",
       scalaVersion        := "2.11.0-SNAPSHOT",
-=======
-      version             := "2.0.0-SNAPSHOT",
-      scalaVersion        := "2.10.2",
-      scalaBinaryVersion  := "2.10.2",
->>>>>>> dc744a19
 
       (unmanagedSourceDirectories in Compile) <<= (scalaSource in Compile)(Seq(_)),
       (unmanagedSourceDirectories in Test) <<= (scalaSource in Test)(Seq(_)),
