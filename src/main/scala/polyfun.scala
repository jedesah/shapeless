--- conflicted
+++ resolved
@@ -4,9 +4,6 @@
     type λ[T] = C
   }
 
-<<<<<<< HEAD
-  case class Case[-HF <: HRFn, F](f : F)
-=======
   case class Case[-P, T](t : T) {
     def value = t
     def apply[F, G](f : F)(implicit ev : T <:< (F => G)) : G = t(f)
@@ -18,7 +15,6 @@
     type λ[T] = Case[this.type, TC[T]]
     def λ[T](c : TC[T]) = Case[this.type, TC[T]](c)
   }
->>>>>>> eb46d280
   
   trait PolyVal[TC0[_]] extends Poly {
     type TC[X] = TC0[X]
